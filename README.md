--- conflicted
+++ resolved
@@ -101,13 +101,9 @@
 
 ## Requirements
 
-<<<<<<< HEAD
-Minimum required rust version when used with latest skia bindings: **1.40.0**
-=======
 Minimum required rust version: **1.40.0**
 
 This is mostly due to skia bindings. The code in this library will likely work with 1.37.0 or later.
->>>>>>> b2f2d49f
 
 ### Windows
 
